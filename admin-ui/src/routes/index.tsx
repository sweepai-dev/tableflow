--- conflicted
+++ resolved
@@ -11,19 +11,10 @@
 
 export default function AppRoutes() {
   const sessionContext = useSessionContext() as any;
-
   const { doesSessionExist, invalidClaims, loading } = sessionContext;
-
   const isEmailVerified = checkIsEmailVerified(doesSessionExist, invalidClaims);
 
-<<<<<<< HEAD
-  if (loading) return null;
-
-  return (
-    <Routes>
-      {!doesSessionExist && <Route path="*" element={<AnonymousRoutes />} />}
-=======
-  if (sessionContext.loading) {
+  if (loading) {
     return null;
   }
 
@@ -34,7 +25,6 @@
       </Routes>
     );
   }
->>>>>>> 50a9a5fa
 
   if (!isEmailVerified) {
     return (
