--- conflicted
+++ resolved
@@ -11,15 +11,10 @@
 
 export default function AppRoutes() {
   const sessionContext = useSessionContext() as any;
-<<<<<<< HEAD
 
   const { doesSessionExist, invalidClaims, loading } = sessionContext;
 
-  const isEmailverified = !(invalidClaims?.length > 0);
-=======
-  const { doesSessionExist, invalidClaims } = sessionContext;
   const isEmailVerified = checkIsEmailVerified(doesSessionExist, invalidClaims);
->>>>>>> 5753ee28
 
   if (loading) return null;
 
