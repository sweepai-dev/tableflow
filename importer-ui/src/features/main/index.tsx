--- conflicted
+++ resolved
@@ -77,30 +77,24 @@
       </div>
     );
 
+  const content =
+    step === "upload" || !!uploadError ? (
+      <Uploader template={template} importerId={importerId} metadata={metadata} onSuccess={setTusId} endpoint={TUS_ENDPOINT} />
+    ) : step === "review" && !isParsed ? (
+      <Spinner className={style.spinner}>Processing will take only a moment...</Spinner>
+    ) : step === "review" && !!isParsed ? (
+      <Review template={template} upload={upload} onSuccess={() => stepper.setCurrent(2)} onCancel={reload} />
+    ) : !uploadError && step === "complete" ? (
+      <Complete reload={reload} close={requestClose} />
+    ) : null;
+
   return (
     <div className={style.wrapper}>
       <div className={style.header}>
         <Stepper {...stepper} />
       </div>
 
-      <div className={style.content}>
-        {(step === "upload" || !!uploadError) && (
-          <Uploader template={template} importerId={importerId} metadata={metadata} onSuccess={setTusId} endpoint={TUS_ENDPOINT} />
-        )}
-
-        {!uploadError && step === "review" && !isParsed && <Spinner className={style.spinner}>Processing will take only a moment...</Spinner>}
-        {!uploadError && step === "review" && !!isParsed && (
-          <Review template={template} upload={upload} onSuccess={() => stepper.setCurrent(2)} onCancel={reload} />
-        )}
-<<<<<<< HEAD
-        {!uploadError && step === "complete" && <Complete reload={reload} close={requestClose} />}
-=======
-        {step === "review" && !isParsed && <Spinner className={style.spinner}>Processing your file...</Spinner>}
-        {step === "review" && isParsed && <Review template={template} upload={upload} onSuccess={() => stepper.setCurrent(2)} onCancel={reload} />}
-        {step === "complete" && <Complete reload={reload} close={requestClose} />}
-        {step === "done" && <div>All done</div>}
->>>>>>> 7fba8638
-      </div>
+      <div className={style.content}>{content}</div>
 
       {!!uploadError && (
         <div className={style.status}>
