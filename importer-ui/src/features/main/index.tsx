import { useEffect } from "react";
import { Button, Errors, Stepper, useStepper } from "@tableflow/ui-library";
import Spinner from "../../components/Spinner";
import { getAPIBaseURL } from "../../api/api";
import useEmbedStore from "../../stores/embed";
import useApi from "./hooks/useApi";
import style from "./style/Main.module.scss";
import Complete from "../complete";
import Review from "../review";
import Uploader from "../uploader";

const TUS_ENDPOINT = getAPIBaseURL("v1") + "files";

const steps = [
  { label: "Upload", id: "upload" },
  { label: "Review", id: "review" },
  { label: "Complete", id: "complete" },
];

export default function Main() {
  // Get iframe URL params
  const { importerId, metadata, isOpen, onComplete } = useEmbedStore((state) => state.embedParams);

  // Stepper handler
  const stepper = useStepper(steps, 0);
  const step = stepper?.step?.id;

  // Async data & state
<<<<<<< HEAD
  const { tusId, tusWasStored, importerIsLoading, importerError, template, upload, uploadError, isStored, setTusId } = useApi(importerId);
=======
  const { tusId, tusWasStored, importerIsLoading, importerError, template, upload, uploadError, isParsed, setTusId } = useApi(importerId);
>>>>>>> 4cc845c6

  useEffect(() => {
    if (uploadError && tusWasStored) reload();
  }, [uploadError]);

  // Delay jump to the second step
  useEffect(() => {
    if (tusId) setTimeout(() => stepper.setCurrent(1), 500);
<<<<<<< HEAD
  }, [isStored, tusId]);
=======
  }, [isParsed, tusId]);

  // Remove stored tusId on complete
  useEffect(() => {
    if (step === "complete") setTusId("");
  }, [step]);
>>>>>>> 4cc845c6

  // Reload on close modal if completed
  useEffect(() => {
    if (!isOpen && step === "complete") reload();
  }, [isOpen]);

  // Success

  // Actions

  const reload = () => {
    setTusId("");
    stepper.setCurrent(0);
    location.reload();
  };

  // Send messages to parent (SDK iframe)

  const requestClose = () => {
    window?.top?.postMessage("close", "*") || window?.parent?.postMessage("close", "*");
  };

<<<<<<< HEAD
  const handleComplete = (data: any, error: string | null) => {
=======
  const handleComplete = (data: any, error: string) => {
    setTusId("");

>>>>>>> 4cc845c6
    if (onComplete) {
      const message = JSON.stringify({
        data,
        error,
        type: "complete",
      });
      window?.top?.postMessage(message, "*") || window?.parent?.postMessage(message, "*");
    }
<<<<<<< HEAD
    setTusId("");
=======
>>>>>>> 4cc845c6
  };

  // Render

  if (importerIsLoading) return null;

  if (!importerId)
    return (
      <div className={style.wrapper}>
        <Errors error={"importerId is required"} />
      </div>
    );

  if (importerError)
    return (
      <div className={style.wrapper}>
        <Errors error={importerError.toString()} />
      </div>
    );

  console.log(isParsed, step);

  const content =
    step === "upload" || !!uploadError ? (
      <Uploader template={template} importerId={importerId} metadata={metadata} onSuccess={setTusId} endpoint={TUS_ENDPOINT} />
    ) : step === "review" && !isStored ? (
      <Spinner className={style.spinner}>Processing your file...</Spinner>
    ) : step === "review" && !!isStored ? (
      <Review template={template} upload={upload} onSuccess={() => stepper.setCurrent(2)} onCancel={reload} />
    ) : !uploadError && step === "complete" ? (
<<<<<<< HEAD
      <Complete reload={reload} close={requestClose} onSuccess={handleComplete} upload={upload} />
=======
      <Complete reload={reload} close={requestClose} onSuccess={handleComplete} />
>>>>>>> 4cc845c6
    ) : null;

  return (
    <div className={style.wrapper}>
      <div className={style.header}>
        <Stepper {...stepper} />
      </div>

      <div className={style.content}>{content}</div>

      {!!uploadError && (
        <div className={style.status}>
          <Errors error={uploadError.toString()} />
          <Button onClick={reload} variants={["primary"]} type="button" icon="update">
            Reload
          </Button>
        </div>
      )}
    </div>
  );
}<|MERGE_RESOLUTION|>--- conflicted
+++ resolved
@@ -26,11 +26,7 @@
   const step = stepper?.step?.id;
 
   // Async data & state
-<<<<<<< HEAD
   const { tusId, tusWasStored, importerIsLoading, importerError, template, upload, uploadError, isStored, setTusId } = useApi(importerId);
-=======
-  const { tusId, tusWasStored, importerIsLoading, importerError, template, upload, uploadError, isParsed, setTusId } = useApi(importerId);
->>>>>>> 4cc845c6
 
   useEffect(() => {
     if (uploadError && tusWasStored) reload();
@@ -39,16 +35,7 @@
   // Delay jump to the second step
   useEffect(() => {
     if (tusId) setTimeout(() => stepper.setCurrent(1), 500);
-<<<<<<< HEAD
   }, [isStored, tusId]);
-=======
-  }, [isParsed, tusId]);
-
-  // Remove stored tusId on complete
-  useEffect(() => {
-    if (step === "complete") setTusId("");
-  }, [step]);
->>>>>>> 4cc845c6
 
   // Reload on close modal if completed
   useEffect(() => {
@@ -71,13 +58,7 @@
     window?.top?.postMessage("close", "*") || window?.parent?.postMessage("close", "*");
   };
 
-<<<<<<< HEAD
   const handleComplete = (data: any, error: string | null) => {
-=======
-  const handleComplete = (data: any, error: string) => {
-    setTusId("");
-
->>>>>>> 4cc845c6
     if (onComplete) {
       const message = JSON.stringify({
         data,
@@ -86,10 +67,7 @@
       });
       window?.top?.postMessage(message, "*") || window?.parent?.postMessage(message, "*");
     }
-<<<<<<< HEAD
     setTusId("");
-=======
->>>>>>> 4cc845c6
   };
 
   // Render
@@ -110,8 +88,6 @@
       </div>
     );
 
-  console.log(isParsed, step);
-
   const content =
     step === "upload" || !!uploadError ? (
       <Uploader template={template} importerId={importerId} metadata={metadata} onSuccess={setTusId} endpoint={TUS_ENDPOINT} />
@@ -120,11 +96,7 @@
     ) : step === "review" && !!isStored ? (
       <Review template={template} upload={upload} onSuccess={() => stepper.setCurrent(2)} onCancel={reload} />
     ) : !uploadError && step === "complete" ? (
-<<<<<<< HEAD
       <Complete reload={reload} close={requestClose} onSuccess={handleComplete} upload={upload} />
-=======
-      <Complete reload={reload} close={requestClose} onSuccess={handleComplete} />
->>>>>>> 4cc845c6
     ) : null;
 
   return (
