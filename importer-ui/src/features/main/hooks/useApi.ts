--- conflicted
+++ resolved
@@ -18,19 +18,6 @@
   const { data: upload = {} as Upload, error: uploadError } = useGetUpload(tusId);
   const { is_stored: isStored } = upload;
 
-<<<<<<< HEAD
-=======
-  // Save the upload
-  const {
-    data: postResponse,
-    mutate: uploadMutate,
-    error: postError,
-    isSuccess: postSuccess,
-    isLoading: postIsLoading,
-  } = usePostUpload((isParsed && upload?.id) || "");
-  const { is_parsed: postIsParsed } = postResponse?.data || {};
-
->>>>>>> 4cc845c6
   return {
     tusId,
     tusWasStored,
@@ -40,18 +27,7 @@
     template,
     upload,
     uploadError,
-<<<<<<< HEAD
     isStored,
     setTusId,
-=======
-    isParsed,
-    setTusId,
-    uploadMutate,
-    postError,
-    postSuccess,
-    postIsLoading,
-    postResponse,
-    postIsParsed,
->>>>>>> 4cc845c6
   };
 }